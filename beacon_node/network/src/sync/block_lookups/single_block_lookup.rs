--- conflicted
+++ resolved
@@ -491,25 +491,17 @@
             self.block_request_state.state.state,
             State::AwaitingDownload
         ));
-        let request = BlocksByRootRequest {
-            block_roots: VariableList::from(vec![self.block_request_state.requested_block_root]),
-        };
+        let request = BlocksByRootRequest::new(VariableList::from(vec![
+            self.block_request_state.requested_block_root,
+        ]));
         let response_type = ResponseType::Block;
         if self.too_many_attempts(response_type) {
             Err(LookupRequestError::TooManyAttempts {
                 cannot_process: self.cannot_process(response_type),
             })
-<<<<<<< HEAD
         } else if let Some(peer_id) = self.get_peer(response_type) {
             self.add_used_peer(peer_id, response_type);
             Ok(Some((peer_id.to_peer_id(), request)))
-=======
-        } else if let Some(&peer_id) = self.available_peers.iter().choose(&mut rand::thread_rng()) {
-            let request = BlocksByRootRequest::new(VariableList::from(vec![self.hash]));
-            self.state = State::Downloading { peer_id };
-            self.used_peers.insert(peer_id);
-            Ok((peer_id, request))
->>>>>>> cc780aae
         } else {
             Err(LookupRequestError::NoPeers)
         }
