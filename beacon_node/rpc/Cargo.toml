[package]
name = "rpc"
version = "0.1.0"
authors = ["Age Manning <Age@AgeManning.com>"]
edition = "2018"

[dependencies]
bls = { path = "../../eth2/utils/bls" }
beacon_chain = { path = "../beacon_chain" }
<<<<<<< HEAD
=======
network = { path = "../network" }
eth2-libp2p = { path = "../eth2-libp2p" }
>>>>>>> d3af95d1
version = { path = "../version" }
types = { path = "../../eth2/types" }
ssz = { path = "../../eth2/utils/ssz" }
slot_clock = { path = "../../eth2/utils/slot_clock" }
protos = { path = "../../protos" }
grpcio = { version = "0.4", default-features = false, features = ["protobuf-codec"] }
protobuf = "2.0.2"
clap = "2.32.0"
db = { path = "../db" }
dirs = "1.0.3"
futures = "0.1.23"
slog = "^2.2.3"
slog-term = "^2.4.0"
slog-async = "^2.3.0"
tokio = "0.1.17"
<<<<<<< HEAD
exit-future = "0.1.4"
=======
exit-future = "0.1.4"
crossbeam-channel = "0.3.8"
>>>>>>> d3af95d1
<|MERGE_RESOLUTION|>--- conflicted
+++ resolved
@@ -7,11 +7,8 @@
 [dependencies]
 bls = { path = "../../eth2/utils/bls" }
 beacon_chain = { path = "../beacon_chain" }
-<<<<<<< HEAD
-=======
 network = { path = "../network" }
 eth2-libp2p = { path = "../eth2-libp2p" }
->>>>>>> d3af95d1
 version = { path = "../version" }
 types = { path = "../../eth2/types" }
 ssz = { path = "../../eth2/utils/ssz" }
@@ -27,9 +24,5 @@
 slog-term = "^2.4.0"
 slog-async = "^2.3.0"
 tokio = "0.1.17"
-<<<<<<< HEAD
 exit-future = "0.1.4"
-=======
-exit-future = "0.1.4"
-crossbeam-channel = "0.3.8"
->>>>>>> d3af95d1
+crossbeam-channel = "0.3.8"