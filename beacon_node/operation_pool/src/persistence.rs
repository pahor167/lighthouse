use crate::attestation_id::AttestationId;
use crate::attestation_storage::AttestationMap;
<<<<<<< HEAD
use crate::bls_to_execution_changes::BlsToExecutionChanges;
=======
use crate::bls_to_execution_changes::{BlsToExecutionChanges, ReceivedPreCapella};
>>>>>>> e062a7cf
use crate::sync_aggregate_id::SyncAggregateId;
use crate::OpPoolError;
use crate::OperationPool;
use derivative::Derivative;
use parking_lot::RwLock;
use ssz::{Decode, Encode};
use ssz_derive::{Decode, Encode};
use state_processing::SigVerifiedOp;
use std::collections::HashSet;
use std::mem;
use store::{DBColumn, Error as StoreError, StoreItem};
use types::*;

type PersistedSyncContributions<T> = Vec<(SyncAggregateId, Vec<SyncCommitteeContribution<T>>)>;

/// SSZ-serializable version of `OperationPool`.
///
/// Operations are stored in arbitrary order, so it's not a good idea to compare instances
/// of this type (or its encoded form) for equality. Convert back to an `OperationPool` first.
#[superstruct(
    variants(V5, V12, V14, V15),
    variant_attributes(
        derive(Derivative, PartialEq, Debug, Encode, Decode),
        derivative(Clone),
    ),
    partial_getter_error(ty = "OpPoolError", expr = "OpPoolError::IncorrectOpPoolVariant")
)]
#[derive(PartialEq, Debug, Encode)]
#[ssz(enum_behaviour = "transparent")]
pub struct PersistedOperationPool<T: EthSpec> {
    /// [DEPRECATED] Mapping from attestation ID to attestation mappings.
    #[superstruct(only(V5))]
    pub attestations_v5: Vec<(AttestationId, Vec<Attestation<T>>)>,
    /// Attestations and their attesting indices.
    #[superstruct(only(V12, V14, V15))]
    pub attestations: Vec<(Attestation<T>, Vec<u64>)>,
    /// Mapping from sync contribution ID to sync contributions and aggregate.
    pub sync_contributions: PersistedSyncContributions<T>,
    /// [DEPRECATED] Attester slashings.
    #[superstruct(only(V5))]
    pub attester_slashings_v5: Vec<(AttesterSlashing<T>, ForkVersion)>,
    /// Attester slashings.
    #[superstruct(only(V12, V14, V15))]
    pub attester_slashings: Vec<SigVerifiedOp<AttesterSlashing<T>, T>>,
    /// [DEPRECATED] Proposer slashings.
    #[superstruct(only(V5))]
    pub proposer_slashings_v5: Vec<ProposerSlashing>,
    /// Proposer slashings with fork information.
    #[superstruct(only(V12, V14, V15))]
    pub proposer_slashings: Vec<SigVerifiedOp<ProposerSlashing, T>>,
    /// [DEPRECATED] Voluntary exits.
    #[superstruct(only(V5))]
    pub voluntary_exits_v5: Vec<SignedVoluntaryExit>,
    /// Voluntary exits with fork information.
    #[superstruct(only(V12, V14, V15))]
    pub voluntary_exits: Vec<SigVerifiedOp<SignedVoluntaryExit, T>>,
    /// BLS to Execution Changes
    #[superstruct(only(V14, V15))]
    pub bls_to_execution_changes: Vec<SigVerifiedOp<SignedBlsToExecutionChange, T>>,
    /// Validator indices with BLS to Execution Changes to be broadcast at the
    /// Capella fork.
    #[superstruct(only(V15))]
    pub capella_bls_change_broadcast_indices: Vec<u64>,
}

impl<T: EthSpec> PersistedOperationPool<T> {
    /// Convert an `OperationPool` into serializable form.
    pub fn from_operation_pool(operation_pool: &OperationPool<T>) -> Self {
        let attestations = operation_pool
            .attestations
            .read()
            .iter()
            .map(|att| {
                (
                    att.clone_as_attestation(),
                    att.indexed.attesting_indices.clone(),
                )
            })
            .collect();

        let sync_contributions = operation_pool
            .sync_contributions
            .read()
            .iter()
            .map(|(id, contribution)| (id.clone(), contribution.clone()))
            .collect();

        let attester_slashings = operation_pool
            .attester_slashings
            .read()
            .iter()
            .cloned()
            .collect();

        let proposer_slashings = operation_pool
            .proposer_slashings
            .read()
            .iter()
            .map(|(_, slashing)| slashing.clone())
            .collect();

        let voluntary_exits = operation_pool
            .voluntary_exits
            .read()
            .iter()
            .map(|(_, exit)| exit.clone())
            .collect();

        let bls_to_execution_changes = operation_pool
            .bls_to_execution_changes
            .read()
            .iter_fifo()
            .map(|bls_to_execution_change| (**bls_to_execution_change).clone())
<<<<<<< HEAD
=======
            .collect();

        let capella_bls_change_broadcast_indices = operation_pool
            .bls_to_execution_changes
            .read()
            .iter_pre_capella_indices()
            .copied()
>>>>>>> e062a7cf
            .collect();

        PersistedOperationPool::V15(PersistedOperationPoolV15 {
            attestations,
            sync_contributions,
            attester_slashings,
            proposer_slashings,
            voluntary_exits,
            bls_to_execution_changes,
            capella_bls_change_broadcast_indices,
        })
    }

    /// Reconstruct an `OperationPool`.
    pub fn into_operation_pool(mut self) -> Result<OperationPool<T>, OpPoolError> {
        let attester_slashings = RwLock::new(self.attester_slashings()?.iter().cloned().collect());
        let proposer_slashings = RwLock::new(
            self.proposer_slashings()?
                .iter()
                .cloned()
                .map(|slashing| (slashing.as_inner().proposer_index(), slashing))
                .collect(),
        );
        let voluntary_exits = RwLock::new(
            self.voluntary_exits()?
                .iter()
                .cloned()
                .map(|exit| (exit.as_inner().message.validator_index, exit))
                .collect(),
        );
        let sync_contributions = RwLock::new(self.sync_contributions().iter().cloned().collect());
        let attestations = match self {
            PersistedOperationPool::V5(_) | PersistedOperationPool::V12(_) => {
                return Err(OpPoolError::IncorrectOpPoolVariant)
            }
            PersistedOperationPool::V14(_) | PersistedOperationPool::V15(_) => {
                let mut map = AttestationMap::default();
                for (att, attesting_indices) in self.attestations()?.clone() {
                    map.insert(att, attesting_indices);
                }
                RwLock::new(map)
            }
        };
        let mut bls_to_execution_changes = BlsToExecutionChanges::default();
        if let Ok(persisted_changes) = self.bls_to_execution_changes_mut() {
            let persisted_changes = mem::take(persisted_changes);

            let broadcast_indices =
                if let Ok(indices) = self.capella_bls_change_broadcast_indices_mut() {
                    mem::take(indices).into_iter().collect()
                } else {
                    HashSet::new()
                };

            for bls_to_execution_change in persisted_changes {
                let received_pre_capella = if broadcast_indices
                    .contains(&bls_to_execution_change.as_inner().message.validator_index)
                {
                    ReceivedPreCapella::Yes
                } else {
                    ReceivedPreCapella::No
                };
                bls_to_execution_changes.insert(bls_to_execution_change, received_pre_capella);
            }
<<<<<<< HEAD
            PersistedOperationPool::V14(pool) => {
                let mut bls_to_execution_changes = BlsToExecutionChanges::default();
                for bls_to_execution_change in pool.bls_to_execution_changes {
                    bls_to_execution_changes.insert(bls_to_execution_change);
                }
                RwLock::new(bls_to_execution_changes)
            }
        };
=======
        }
>>>>>>> e062a7cf
        let op_pool = OperationPool {
            attestations,
            sync_contributions,
            attester_slashings,
            proposer_slashings,
            voluntary_exits,
            bls_to_execution_changes: RwLock::new(bls_to_execution_changes),
            reward_cache: Default::default(),
            _phantom: Default::default(),
        };
        Ok(op_pool)
    }
}

impl<T: EthSpec> StoreItem for PersistedOperationPoolV5<T> {
    fn db_column() -> DBColumn {
        DBColumn::OpPool
    }

    fn as_store_bytes(&self) -> Vec<u8> {
        self.as_ssz_bytes()
    }

    fn from_store_bytes(bytes: &[u8]) -> Result<Self, StoreError> {
        PersistedOperationPoolV5::from_ssz_bytes(bytes).map_err(Into::into)
    }
}

impl<T: EthSpec> StoreItem for PersistedOperationPoolV12<T> {
    fn db_column() -> DBColumn {
        DBColumn::OpPool
    }

    fn as_store_bytes(&self) -> Vec<u8> {
        self.as_ssz_bytes()
    }

    fn from_store_bytes(bytes: &[u8]) -> Result<Self, StoreError> {
        PersistedOperationPoolV12::from_ssz_bytes(bytes).map_err(Into::into)
    }
}

impl<T: EthSpec> StoreItem for PersistedOperationPoolV14<T> {
    fn db_column() -> DBColumn {
        DBColumn::OpPool
    }

    fn as_store_bytes(&self) -> Vec<u8> {
        self.as_ssz_bytes()
    }

    fn from_store_bytes(bytes: &[u8]) -> Result<Self, StoreError> {
        PersistedOperationPoolV14::from_ssz_bytes(bytes).map_err(Into::into)
    }
}

/// Deserialization for `PersistedOperationPool` defaults to `PersistedOperationPool::V12`.
impl<T: EthSpec> StoreItem for PersistedOperationPool<T> {
    fn db_column() -> DBColumn {
        DBColumn::OpPool
    }

    fn as_store_bytes(&self) -> Vec<u8> {
        self.as_ssz_bytes()
    }

    fn from_store_bytes(bytes: &[u8]) -> Result<Self, StoreError> {
        // Default deserialization to the latest variant.
        PersistedOperationPoolV15::from_ssz_bytes(bytes)
            .map(Self::V15)
            .map_err(Into::into)
    }
}<|MERGE_RESOLUTION|>--- conflicted
+++ resolved
@@ -1,10 +1,6 @@
 use crate::attestation_id::AttestationId;
 use crate::attestation_storage::AttestationMap;
-<<<<<<< HEAD
-use crate::bls_to_execution_changes::BlsToExecutionChanges;
-=======
 use crate::bls_to_execution_changes::{BlsToExecutionChanges, ReceivedPreCapella};
->>>>>>> e062a7cf
 use crate::sync_aggregate_id::SyncAggregateId;
 use crate::OpPoolError;
 use crate::OperationPool;
@@ -118,8 +114,6 @@
             .read()
             .iter_fifo()
             .map(|bls_to_execution_change| (**bls_to_execution_change).clone())
-<<<<<<< HEAD
-=======
             .collect();
 
         let capella_bls_change_broadcast_indices = operation_pool
@@ -127,7 +121,6 @@
             .read()
             .iter_pre_capella_indices()
             .copied()
->>>>>>> e062a7cf
             .collect();
 
         PersistedOperationPool::V15(PersistedOperationPoolV15 {
@@ -192,18 +185,7 @@
                 };
                 bls_to_execution_changes.insert(bls_to_execution_change, received_pre_capella);
             }
-<<<<<<< HEAD
-            PersistedOperationPool::V14(pool) => {
-                let mut bls_to_execution_changes = BlsToExecutionChanges::default();
-                for bls_to_execution_change in pool.bls_to_execution_changes {
-                    bls_to_execution_changes.insert(bls_to_execution_change);
-                }
-                RwLock::new(bls_to_execution_changes)
-            }
-        };
-=======
         }
->>>>>>> e062a7cf
         let op_pool = OperationPool {
             attestations,
             sync_contributions,
