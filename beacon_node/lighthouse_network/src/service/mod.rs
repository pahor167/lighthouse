--- conflicted
+++ resolved
@@ -1271,18 +1271,17 @@
                         );
                         Some(event)
                     }
-<<<<<<< HEAD
                     InboundRequest::BlobsByRoot(req) => {
                         let event =
                             self.build_request(peer_request_id, peer_id, Request::BlobsByRoot(req));
-=======
+                        Some(event)
+                    }
                     InboundRequest::LightClientBootstrap(req) => {
                         let event = self.build_request(
                             peer_request_id,
                             peer_id,
                             Request::LightClientBootstrap(req),
                         );
->>>>>>> 6c9de4a5
                         Some(event)
                     }
                 }
@@ -1315,14 +1314,12 @@
                     RPCResponse::BlocksByRoot(resp) => {
                         self.build_response(id, peer_id, Response::BlocksByRoot(Some(resp)))
                     }
-<<<<<<< HEAD
                     RPCResponse::BlobsByRoot(resp) => {
                         self.build_response(id, peer_id, Response::BlobsByRoot(Some(resp)))
-=======
+                    }
                     // Should never be reached
                     RPCResponse::LightClientBootstrap(bootstrap) => {
                         self.build_response(id, peer_id, Response::LightClientBootstrap(bootstrap))
->>>>>>> 6c9de4a5
                     }
                 }
             }
