use clap::{Arg, ArgAction, ArgMatches, Command};
use clap_utils::{get_color_style, FLAG_HEADER};
use common::write_to_json_file;
use environment::Environment;
use serde::Serialize;
use std::path::PathBuf;
use types::EthSpec;

pub mod common;
pub mod create_validators;
pub mod import_validators;
pub mod move_validators;
pub mod list_validators;
pub mod remove_validator;
pub mod import_validator;

pub const CMD: &str = "validator_manager";

/// This flag is on the top-level `lighthouse` binary.
const DUMP_CONFIGS_FLAG: &str = "dump-config";

/// Used only in testing, this allows a command to dump its configuration to a file and then exit
/// successfully. This allows for testing how the CLI arguments translate to some configuration.
pub enum DumpConfig {
    Disabled,
    Enabled(PathBuf),
}

impl DumpConfig {
    /// Returns `Ok(true)` if the configuration was successfully written to a file and the
    /// application should exit successfully without doing anything else.
    pub fn should_exit_early<T: Serialize>(&self, config: &T) -> Result<bool, String> {
        match self {
            DumpConfig::Disabled => Ok(false),
            DumpConfig::Enabled(dump_path) => {
                dbg!(dump_path);
                write_to_json_file(dump_path, config)?;
                Ok(true)
            }
        }
    }
}

pub fn cli_app() -> Command {
    Command::new(CMD)
        .visible_aliases(["vm", "validator-manager"])
        .display_order(0)
        .styles(get_color_style())
        .about("Utilities for managing a Lighthouse validator client via the HTTP API.")
        .arg(
            Arg::new("help")
                .long("help")
                .short('h')
                .help("Prints help information")
                .action(ArgAction::HelpLong)
                .display_order(0)
                .help_heading(FLAG_HEADER),
        )
        .subcommand(create_validators::cli_app())
        .subcommand(import_validators::cli_app())
        .subcommand(move_validators::cli_app())
        .subcommand(list_validators::cli_app())
        .subcommand(remove_validator::cli_app())
        .subcommand(import_validator::cli_app())
}

/// Run the account manager, returning an error if the operation did not succeed.
pub fn run<E: EthSpec>(matches: &ArgMatches, env: Environment<E>) -> Result<(), String> {
    let context = env.core_context();
    let spec = context.eth2_config.spec;
    let dump_config = clap_utils::parse_optional(matches, DUMP_CONFIGS_FLAG)?
        .map(DumpConfig::Enabled)
        .unwrap_or_else(|| DumpConfig::Disabled);

    context
        .executor
        // This `block_on_dangerous` call reasonable since it is at the very highest level of the
        // application, the rest of which is all async. All other functions below this should be
        // async and should never call `block_on_dangerous` themselves.
        .block_on_dangerous(
            async {
                match matches.subcommand() {
                    Some((create_validators::CMD, matches)) => {
                        create_validators::cli_run::<E>(matches, &spec, dump_config).await
                    }
                    Some((import_validators::CMD, matches)) => {
                        import_validators::cli_run(matches, dump_config).await
                    }
                    Some((move_validators::CMD, matches)) => {
                        move_validators::cli_run(matches, dump_config).await
                    }
<<<<<<< HEAD
                    Some((unknown, _)) => Err(format!(
=======
                    (list_validators::CMD, Some(matches)) => {
                        list_validators::cli_run(matches, dump_config).await
                    }
                    (remove_validator::CMD, Some(matches)) => {
                        remove_validator::cli_run(matches, dump_config).await
                    }
                    (import_validator::CMD, Some(matches)) => {
                        import_validator::cli_run(matches, dump_config).await
                    }
                    ("", _) => Err("No command supplied. See --help.".to_string()),
                    (unknown, _) => Err(format!(
>>>>>>> 0fa74cd1
                        "{} is not a valid {} command. See --help.",
                        unknown, CMD
                    )),
                    _ => Err("No command supplied. See --help.".to_string()),
                }
            },
            "validator_manager",
        )
        .ok_or("Shutting down")?
}<|MERGE_RESOLUTION|>--- conflicted
+++ resolved
@@ -8,11 +8,11 @@
 
 pub mod common;
 pub mod create_validators;
+pub mod import_validator;
 pub mod import_validators;
+pub mod list_validators;
 pub mod move_validators;
-pub mod list_validators;
 pub mod remove_validator;
-pub mod import_validator;
 
 pub const CMD: &str = "validator_manager";
 
@@ -89,9 +89,6 @@
                     Some((move_validators::CMD, matches)) => {
                         move_validators::cli_run(matches, dump_config).await
                     }
-<<<<<<< HEAD
-                    Some((unknown, _)) => Err(format!(
-=======
                     (list_validators::CMD, Some(matches)) => {
                         list_validators::cli_run(matches, dump_config).await
                     }
@@ -103,7 +100,6 @@
                     }
                     ("", _) => Err("No command supplied. See --help.".to_string()),
                     (unknown, _) => Err(format!(
->>>>>>> 0fa74cd1
                         "{} is not a valid {} command. See --help.",
                         unknown, CMD
                     )),
