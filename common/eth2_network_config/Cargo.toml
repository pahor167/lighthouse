[package]
name = "eth2_network_config"
version = "0.2.0"
authors = ["Paul Hauner <paul@paulhauner.com>"]
edition = "2021"

build = "build.rs"

[build-dependencies]
zip = "0.5.8"
eth2_config = { path = "../eth2_config"}

[dev-dependencies]
tempfile = "3.1.0"

[dependencies]
serde_yaml = "0.8.13"
serde_json = "1.0.58"
types = { path = "../../consensus/types"}
<<<<<<< HEAD
kzg = { path = "../../crypto/kzg" }
eth2_ssz = "0.4.1"
=======
ethereum_ssz = "0.5.0"
>>>>>>> c547a11b
eth2_config = { path = "../eth2_config"}
discv5 = "0.2.2"<|MERGE_RESOLUTION|>--- conflicted
+++ resolved
@@ -17,11 +17,7 @@
 serde_yaml = "0.8.13"
 serde_json = "1.0.58"
 types = { path = "../../consensus/types"}
-<<<<<<< HEAD
 kzg = { path = "../../crypto/kzg" }
-eth2_ssz = "0.4.1"
-=======
 ethereum_ssz = "0.5.0"
->>>>>>> c547a11b
 eth2_config = { path = "../eth2_config"}
 discv5 = "0.2.2"