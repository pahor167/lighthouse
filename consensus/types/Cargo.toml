--- conflicted
+++ resolved
@@ -41,12 +41,8 @@
 # The arbitrary dependency is enabled by default since Capella to avoid complexity introduced by
 # `AbstractExecPayload`
 arbitrary = { version = "1.0", features = ["derive"] }
-<<<<<<< HEAD
+ethereum_serde_utils = "0.5.0"
 rusqlite = { version = "0.28.0", features = ["bundled"], optional = true }
-eth2_serde_utils = "0.1.1"
-=======
-ethereum_serde_utils = "0.5.0"
->>>>>>> c547a11b
 regex = "1.5.5"
 lazy_static = "1.4.0"
 parking_lot = "0.12.0"
